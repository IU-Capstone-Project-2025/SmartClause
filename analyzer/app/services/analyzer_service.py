--- conflicted
+++ resolved
@@ -136,18 +136,7 @@
             for analyzed_point in validated_points:
                 analyzed_point.analysis_points = self._sort_analysis_points_by_risk(analyzed_point.analysis_points)
             
-<<<<<<< HEAD
-            # Sort analysis points within each document point by risk level (high to low)
-            total_sorted_points = 0
-            for analyzed_point in analyzed_points:
-                original_count = len(analyzed_point.analysis_points)
-                analyzed_point.analysis_points = self._sort_analysis_points_by_risk(analyzed_point.analysis_points)
-                total_sorted_points += original_count
-            
-            # Create response with all analyzed points (sorted)
-=======
             # Create response with validated and sorted points
->>>>>>> 27a680c3
             all_analysis_points = []
             for analyzed_point in validated_points:
                 all_analysis_points.extend(analyzed_point.analysis_points)
