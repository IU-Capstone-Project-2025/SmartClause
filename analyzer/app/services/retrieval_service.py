from typing import List, Dict, Any, Optional
from enum import Enum
from sqlalchemy.orm import Session
from sqlalchemy import text
import logging
import numpy as np
<<<<<<< HEAD
from rank_bm25 import BM25Okapi
import pymorphy2
from stop_words import get_stop_words
=======
import pymorphy2
>>>>>>> c7bc64d5

from ..schemas.requests import RetrieveRequest
from ..schemas.responses import RetrieveResponse, RetrieveResult, DocumentMetadata
from ..models.database import Rule, RuleChunk
from .embedding_service import embedding_service

logger = logging.getLogger(__name__)


class DistanceFunction(Enum):
    """Supported distance functions for similarity search"""
    COSINE = "cosine"
    L2 = "l2"
    INNER_PRODUCT = "inner_product"


class RetrievalService:
    """Service for basic distance-based document retrieval"""
    
    def __init__(self, default_distance_function: DistanceFunction = DistanceFunction.COSINE):
        self.default_distance_function = default_distance_function
    
    async def retrieve_rules(
        self,
        request: RetrieveRequest,
        db: Session,
        distance_function: Optional[DistanceFunction] = None
    ) -> RetrieveResponse:
        """
        Retrieve k unique rules based on query using distance-based similarity
        
        This method returns the k most relevant unique rules by finding the best
        chunk for each rule and then selecting the top k rules.
        
        Args:
            request: RetrieveRequest containing query and k
            db: Database session
            distance_function: Distance function to use (defaults to instance default)
            
        Returns:
            RetrieveResponse with k unique rules and their best matching chunks
        """
        if distance_function is None:
            distance_function = self.default_distance_function
            
        logger.info(f"Retrieving {request.k} unique rules for query: '{request.query[:100]}...' using {distance_function.value}")
        
        try:
            # Generate embedding for the query
            query_embedding = embedding_service.encode_to_list(request.query)
            
            # Convert to PostgreSQL array format for querying
            query_vector = f"[{','.join(map(str, query_embedding))}]"
            
            # Build the similarity query based on distance function
            distance_query = self._build_distance_query(distance_function, query_vector)
            
            # Execute similarity search to get best chunk per rule, then top k rules
            sql_query = text(f"""
                WITH rule_best_chunks AS (
                    SELECT DISTINCT ON (r.rule_id)
                        rc.chunk_id,
                        r.rule_id,
                        r.file,
                        r.rule_number,
                        r.rule_title,
                        r.rule_text,
                        r.section_title,
                        r.chapter_title,
                        r.start_char,
                        r.end_char,
                        r.text_length,
                        rc.embedding,
                        {distance_query} as similarity_score
                    FROM rule_chunks rc
                    JOIN rules r ON rc.rule_id = r.rule_id
                    WHERE rc.embedding IS NOT NULL
                    ORDER BY r.rule_id, similarity_score {"ASC" if distance_function == DistanceFunction.L2 else "DESC"}
                )
                SELECT *
                FROM rule_best_chunks
                ORDER BY similarity_score {"ASC" if distance_function == DistanceFunction.L2 else "DESC"}
                LIMIT :k
            """)
            
            result = db.execute(sql_query, {"k": request.k})
            rows = result.fetchall()
            
            # Convert results to response format
            results = []
            for row in rows:
                # Convert embedding from database format to list
                embedding_list = self._parse_embedding(row.embedding)
                
                # Create metadata object
                metadata = DocumentMetadata(
                    file_name=row.file,
                    rule_number=row.rule_number,
                    rule_title=row.rule_title,
                    section_title=row.section_title,
                    chapter_title=row.chapter_title,
                    start_char=row.start_char,
                    end_char=row.end_char,
                    text_length=row.text_length
                )
                
                # Create result object
                retrieve_result = RetrieveResult(
                    text=row.rule_text,
                    embedding=embedding_list,
                    metadata=metadata,
                    similarity_score=float(row.similarity_score)
                )
                
                results.append(retrieve_result)
            
            return RetrieveResponse(
                results=results,
                total_results=len(results),
                query=request.query,
                distance_function=distance_function.value
            )
            
        except Exception as e:
            logger.error(f"Error in retrieve_rules: {e}")
            raise

    async def retrieve_documents(
        self, 
        request: RetrieveRequest, 
        db: Session,
        distance_function: Optional[DistanceFunction] = None
    ) -> RetrieveResponse:
        """
        Retrieve relevant documents based on query using distance-based similarity
        
        Args:
            request: RetrieveRequest containing query and k
            db: Database session
            distance_function: Distance function to use (defaults to instance default)
            
        Returns:
            RetrieveResponse with results including metadata and similarity scores
        """
        if distance_function is None:
            distance_function = self.default_distance_function
            
        logger.info(f"Retrieving documents for query: '{request.query[:100]}...' using {distance_function.value}")
        
        try:
            # Generate embedding for the query
            query_embedding = embedding_service.encode_to_list(request.query)
            
            # Convert to PostgreSQL array format for querying
            query_vector = f"[{','.join(map(str, query_embedding))}]"
            
            # Build the similarity query based on distance function
            distance_query = self._build_distance_query(distance_function, query_vector)
            
            # Execute the similarity search
            sql_query = text(f"""
                SELECT 
                    rc.chunk_id,
                    r.file,
                    r.rule_number,
                    r.rule_title,
                    rc.chunk_text,
                    r.section_title,
                    r.chapter_title,
                    rc.chunk_char_start,
                    rc.chunk_char_end,
                    (rc.chunk_char_end - rc.chunk_char_start) as text_length,
                    rc.embedding,
                    {distance_query} as similarity_score
                FROM rule_chunks rc
                JOIN rules r ON rc.rule_id = r.rule_id
                WHERE rc.embedding IS NOT NULL
                ORDER BY similarity_score {"ASC" if distance_function == DistanceFunction.L2 else "DESC"}
                LIMIT :k
            """)
            
            result = db.execute(sql_query, {"k": request.k})
            rows = result.fetchall()
            
            # Convert results to response format
            results = []
            for row in rows:
                # Convert embedding from database format to list
                embedding_list = self._parse_embedding(row.embedding)
                
                # Create metadata object
                metadata = DocumentMetadata(
                    file_name=row.file,
                    rule_number=row.rule_number,
                    rule_title=row.rule_title,
                    section_title=row.section_title,
                    chapter_title=row.chapter_title,
                    start_char=row.chunk_char_start,
                    end_char=row.chunk_char_end,
                    text_length=row.text_length
                )
                
                # Create result object
                retrieve_result = RetrieveResult(
                    text=row.chunk_text,
                    embedding=embedding_list,
                    metadata=metadata,
                    similarity_score=float(row.similarity_score)
                )
                
                results.append(retrieve_result)
            
            return RetrieveResponse(
                results=results,
                total_results=len(results),
                query=request.query,
                distance_function=distance_function.value
            )
            
        except Exception as e:
            logger.error(f"Error in retrieve_documents: {e}")
            raise
    
    def _build_distance_query(self, distance_function: DistanceFunction, query_vector: str) -> str:
        """Build the distance query based on the selected function"""
        if distance_function == DistanceFunction.COSINE:
            return f"(1 - (embedding <=> '{query_vector}'))"
        elif distance_function == DistanceFunction.L2:
            return f"(embedding <-> '{query_vector}')"
        elif distance_function == DistanceFunction.INNER_PRODUCT:
            return f"((embedding <#> '{query_vector}') * -1)"
        else:
            raise ValueError(f"Unsupported distance function: {distance_function}")
    
    def _parse_embedding(self, embedding_raw) -> List[float]:
        """Parse embedding from database format to list of floats"""
        if embedding_raw is None:
            return []
        
        # Handle different possible formats
        if isinstance(embedding_raw, list):
            return [float(x) for x in embedding_raw]
        elif isinstance(embedding_raw, str):
            # Remove brackets and split by comma
            clean_str = embedding_raw.strip('[]')
            return [float(x.strip()) for x in clean_str.split(',')]
        else:
            # Try to convert directly
            try:
                return [float(x) for x in embedding_raw]
            except (TypeError, ValueError):
                logger.warning(f"Could not parse embedding: {type(embedding_raw)}")
                return []
    
    def set_distance_function(self, distance_function: DistanceFunction):
        """Change the default distance function"""
        self.default_distance_function = distance_function
        logger.info(f"Distance function changed to: {distance_function.value}")

<<<<<<< HEAD
    def _preprocess_bm25(self, text, morph=None, stopwords=None):
        if morph is None:
            morph = pymorphy2.MorphAnalyzer()
        if stopwords is None:
            stopwords = set(get_stop_words("ru"))
        tokens = [w for w in text.lower().split() if w.isalpha()]
        tokens = [morph.normal_forms(w)[0] for w in tokens if w not in stopwords]
        return tokens

    async def retrieve_documents_bm25_rrf(
        self,
        request: 'RetrieveRequest',
        db: 'Session',
        c: int = 60
    ) -> 'RetrieveResponse':
        """
        Retrieve relevant documents using BM25 + vector search with RRF re-ranking.
        """
        # 1. Retrieve all documents
        rules = db.query(LegalRule).filter(LegalRule.embedding != None).all()
        texts = [r.rule_text for r in rules]
        ids = [r.id for r in rules]
        metadatas = [
            DocumentMetadata(
                file_name=r.file_name,
                rule_number=r.rule_number,
                rule_title=r.rule_title,
                section_title=r.section_title,
                chapter_title=r.chapter_title,
                start_char=r.start_char,
                end_char=r.end_char,
                text_length=r.text_length
            ) for r in rules
        ]
        embeddings = [self._parse_embedding(r.embedding) for r in rules]

        # 2. BM25
        morph = pymorphy2.MorphAnalyzer()
        stopwords = set(get_stop_words("ru"))
        corpus = [self._preprocess_bm25(text, morph, stopwords) for text in texts]
        bm25 = BM25Okapi(corpus)
        query_tokens = self._preprocess_bm25(request.query, morph, stopwords)
        bm25_scores = bm25.get_scores(query_tokens)
        bm25_ranked = sorted(range(len(bm25_scores)), key=lambda i: bm25_scores[i], reverse=True)

        # 3. Vector search (use the existing method)
        vector_response = await self.retrieve_documents(request, db)
        vector_rule_numbers = [r.metadata.rule_number for r in vector_response.results]
        vector_ranked = [ids.index(rules[i].id) for i, r in enumerate(rules) if r.rule_number in vector_rule_numbers]

        # 4. RRF
=======
    def get_all_embeddings_and_labels(self, db: Session):
        """
        Retrieve all embeddings and their file_name labels from the rule_chunks table.
        Returns:
            embeddings: List[List[float]]
            labels: List[str]
        """
        chunks = db.query(RuleChunk).join(Rule).filter(RuleChunk.embedding != None).all()
        embeddings = []
        labels = []
        for chunk in chunks:
            emb = self._parse_embedding(chunk.embedding)
            if emb:
                embeddings.append(emb)
                labels.append(chunk.rule.file or f"chunk_{chunk.chunk_id}")
        return embeddings, labels

    async def retrieve_rules_rrf(
        self,
        request: RetrieveRequest,
        db: Session,
        distance_function: Optional[DistanceFunction] = None,
        c: int = 60
    ) -> RetrieveResponse:
        """
        Hybrid retrieval: BM25+vector+RRF for unique rules (articles).
        Returns top-k most relevant unique rules (full article text).
        """
        chunks = db.query(RuleChunk).join(Rule).filter(RuleChunk.embedding != None).all()
        texts = [c.chunk_text for c in chunks]
        ids = [c.chunk_id for c in chunks]
        embeddings = [self._parse_embedding(c.embedding) for c in chunks]

        def preprocess(text):
            tokens = [w for w in text.lower().split() if w.isalpha()]
            return tokens
        corpus = [preprocess(text) for text in texts]
        bm25 = BM25(corpus)
        query_tokens = preprocess(request.query)
        bm25_scores = bm25.get_scores(query_tokens)
        bm25_ranked = sorted(range(len(bm25_scores)), key=lambda i: bm25_scores[i], reverse=True)

        vector_k = min(max(request.k, 30), 20)
        vector_request = RetrieveRequest(
            query=request.query,
            k=vector_k,
            distance_function=request.distance_function or "cosine"
        )
        vector_response = await self.retrieve_documents(vector_request, db, distance_function)
        chunk_id_to_idx = {c.chunk_id: i for i, c in enumerate(chunks)}
        vector_ranked = []
        for result in vector_response.results:
            idx = chunk_id_to_idx.get(result.metadata.start_char)
            if idx is not None:
                vector_ranked.append(idx)

        def rrf(idx, ranked_list):
            try:
                return ranked_list.index(idx)
            except ValueError:
                return len(ranked_list)

        rrf_scores = {}
        for i in range(len(ids)):
            rv = rrf(i, vector_ranked)
            rf = rrf(i, bm25_ranked)
            rrf_scores[i] = 1/(c + rv) + 1/(c + rf)

        top_rrf = sorted(rrf_scores, key=rrf_scores.get, reverse=True)[:request.k*2]
        seen_rule_ids = set()
        results = []
        for idx in top_rrf:
            chunk = chunks[idx]
            rule_id = chunk.rule_id
            if rule_id in seen_rule_ids:
                continue
            seen_rule_ids.add(rule_id)
            rule_text = chunk.rule.rule_text if hasattr(chunk.rule, 'rule_text') else ''
            metadata = DocumentMetadata(
                file_name=chunk.rule.file,
                rule_number=chunk.rule.rule_number,
                rule_title=chunk.rule.rule_title,
                section_title=chunk.rule.section_title,
                chapter_title=chunk.rule.chapter_title,
                start_char=chunk.rule.start_char if hasattr(chunk.rule, 'start_char') else None,
                end_char=chunk.rule.end_char if hasattr(chunk.rule, 'end_char') else None,
                text_length=chunk.rule.text_length if hasattr(chunk.rule, 'text_length') else None
            )
            results.append(RetrieveResult(
                text=rule_text,
                embedding=embeddings[idx],
                metadata=metadata,
                similarity_score=float(rrf_scores[idx])
            ))
            if len(results) >= request.k:
                break

        return RetrieveResponse(
            results=results,
            total_results=len(results),
            query=request.query,
            distance_function=f'rrf_bm25+vector'
        )

    async def retrieve_chunks_rrf(
        self,
        request: RetrieveRequest,
        db: Session,
        distance_function: Optional[DistanceFunction] = None,
        c: int = 60
    ) -> RetrieveResponse:
        """
        Hybrid retrieval: BM25+vector+RRF for unique chunks.
        Returns top-k most relevant unique chunks (chunk_text).
        """
        chunks = db.query(RuleChunk).join(Rule).filter(RuleChunk.embedding != None).all()
        texts = [c.chunk_text for c in chunks]
        ids = [c.chunk_id for c in chunks]
        metadatas = [
            DocumentMetadata(
                file_name=c.rule.file,
                rule_number=c.rule.rule_number,
                rule_title=c.rule.rule_title,
                section_title=c.rule.section_title,
                chapter_title=c.rule.chapter_title,
                start_char=c.chunk_char_start,
                end_char=c.chunk_char_end,
                text_length=(c.chunk_char_end - c.chunk_char_start)
            ) for c in chunks
        ]
        embeddings = [self._parse_embedding(c.embedding) for c in chunks]

        def preprocess(text):
            tokens = [w for w in text.lower().split() if w.isalpha()]
            return tokens
        corpus = [preprocess(text) for text in texts]
        bm25 = BM25(corpus)
        query_tokens = preprocess(request.query)
        bm25_scores = bm25.get_scores(query_tokens)
        bm25_ranked = sorted(range(len(bm25_scores)), key=lambda i: bm25_scores[i], reverse=True)

        vector_k = min(max(request.k, 30), 20)
        vector_request = RetrieveRequest(
            query=request.query,
            k=vector_k,
            distance_function=request.distance_function or "cosine"
        )
        vector_response = await self.retrieve_documents(vector_request, db, distance_function)
        chunk_id_to_idx = {c.chunk_id: i for i, c in enumerate(chunks)}
        vector_ranked = []
        for result in vector_response.results:
            idx = chunk_id_to_idx.get(result.metadata.start_char)
            if idx is not None:
                vector_ranked.append(idx)

>>>>>>> c7bc64d5
        def rrf(idx, ranked_list):
            try:
                return ranked_list.index(idx)
            except ValueError:
                return len(ranked_list)

        rrf_scores = {}
        for i in range(len(ids)):
            rv = rrf(i, vector_ranked)
            rf = rrf(i, bm25_ranked)
            rrf_scores[i] = 1/(c + rv) + 1/(c + rf)

<<<<<<< HEAD
        # 5. Final output (top-k)
        top_rrf = sorted(rrf_scores, key=rrf_scores.get, reverse=True)[:request.k]
        results = []
        for idx in top_rrf:
=======
        top_rrf = sorted(rrf_scores, key=rrf_scores.get, reverse=True)[:request.k*2]
        seen_chunk_ids = set()
        results = []
        for idx in top_rrf:
            chunk_id = ids[idx]
            if chunk_id in seen_chunk_ids:
                continue
            seen_chunk_ids.add(chunk_id)
>>>>>>> c7bc64d5
            results.append(RetrieveResult(
                text=texts[idx],
                embedding=embeddings[idx],
                metadata=metadatas[idx],
                similarity_score=float(rrf_scores[idx])
            ))
<<<<<<< HEAD
=======
            if len(results) >= request.k:
                break
>>>>>>> c7bc64d5

        return RetrieveResponse(
            results=results,
            total_results=len(results),
            query=request.query,
            distance_function=f'rrf_bm25+vector'
        )


# Global retrieval service instance
retrieval_service = RetrievalService() 

# --- Pure Python BM25 implementation ---
import math
from collections import Counter, defaultdict

class BM25:
    def __init__(self, corpus, k1=1.5, b=0.75):
        self.corpus = corpus
        self.k1 = k1
        self.b = b
        self.N = len(corpus)
        self.avgdl = sum(len(doc) for doc in corpus) / self.N if self.N > 0 else 0
        self.doc_freqs = []
        self.idf = {}
        self.doc_len = []
        self._initialize()

    def _initialize(self):
        df = defaultdict(int)
        for document in self.corpus:
            frequencies = Counter(document)
            self.doc_freqs.append(frequencies)
            self.doc_len.append(len(document))
            for word in frequencies:
                df[word] += 1
        for word, freq in df.items():
            self.idf[word] = math.log(1 + (self.N - freq + 0.5) / (freq + 0.5))

    def get_scores(self, query):
        scores = []
        for idx, document in enumerate(self.corpus):
            score = 0.0
            doc_freq = self.doc_freqs[idx]
            dl = self.doc_len[idx]
            for word in query:
                if word not in doc_freq:
                    continue
                idf = self.idf.get(word, 0)
                tf = doc_freq[word]
                denom = tf + self.k1 * (1 - self.b + self.b * dl / self.avgdl)
                score += idf * (tf * (self.k1 + 1)) / denom
            scores.append(score)
        return scores <|MERGE_RESOLUTION|>--- conflicted
+++ resolved
@@ -4,13 +4,7 @@
 from sqlalchemy import text
 import logging
 import numpy as np
-<<<<<<< HEAD
-from rank_bm25 import BM25Okapi
 import pymorphy2
-from stop_words import get_stop_words
-=======
-import pymorphy2
->>>>>>> c7bc64d5
 
 from ..schemas.requests import RetrieveRequest
 from ..schemas.responses import RetrieveResponse, RetrieveResult, DocumentMetadata
@@ -270,59 +264,6 @@
         self.default_distance_function = distance_function
         logger.info(f"Distance function changed to: {distance_function.value}")
 
-<<<<<<< HEAD
-    def _preprocess_bm25(self, text, morph=None, stopwords=None):
-        if morph is None:
-            morph = pymorphy2.MorphAnalyzer()
-        if stopwords is None:
-            stopwords = set(get_stop_words("ru"))
-        tokens = [w for w in text.lower().split() if w.isalpha()]
-        tokens = [morph.normal_forms(w)[0] for w in tokens if w not in stopwords]
-        return tokens
-
-    async def retrieve_documents_bm25_rrf(
-        self,
-        request: 'RetrieveRequest',
-        db: 'Session',
-        c: int = 60
-    ) -> 'RetrieveResponse':
-        """
-        Retrieve relevant documents using BM25 + vector search with RRF re-ranking.
-        """
-        # 1. Retrieve all documents
-        rules = db.query(LegalRule).filter(LegalRule.embedding != None).all()
-        texts = [r.rule_text for r in rules]
-        ids = [r.id for r in rules]
-        metadatas = [
-            DocumentMetadata(
-                file_name=r.file_name,
-                rule_number=r.rule_number,
-                rule_title=r.rule_title,
-                section_title=r.section_title,
-                chapter_title=r.chapter_title,
-                start_char=r.start_char,
-                end_char=r.end_char,
-                text_length=r.text_length
-            ) for r in rules
-        ]
-        embeddings = [self._parse_embedding(r.embedding) for r in rules]
-
-        # 2. BM25
-        morph = pymorphy2.MorphAnalyzer()
-        stopwords = set(get_stop_words("ru"))
-        corpus = [self._preprocess_bm25(text, morph, stopwords) for text in texts]
-        bm25 = BM25Okapi(corpus)
-        query_tokens = self._preprocess_bm25(request.query, morph, stopwords)
-        bm25_scores = bm25.get_scores(query_tokens)
-        bm25_ranked = sorted(range(len(bm25_scores)), key=lambda i: bm25_scores[i], reverse=True)
-
-        # 3. Vector search (use the existing method)
-        vector_response = await self.retrieve_documents(request, db)
-        vector_rule_numbers = [r.metadata.rule_number for r in vector_response.results]
-        vector_ranked = [ids.index(rules[i].id) for i, r in enumerate(rules) if r.rule_number in vector_rule_numbers]
-
-        # 4. RRF
-=======
     def get_all_embeddings_and_labels(self, db: Session):
         """
         Retrieve all embeddings and their file_name labels from the rule_chunks table.
@@ -478,7 +419,6 @@
             if idx is not None:
                 vector_ranked.append(idx)
 
->>>>>>> c7bc64d5
         def rrf(idx, ranked_list):
             try:
                 return ranked_list.index(idx)
@@ -491,12 +431,6 @@
             rf = rrf(i, bm25_ranked)
             rrf_scores[i] = 1/(c + rv) + 1/(c + rf)
 
-<<<<<<< HEAD
-        # 5. Final output (top-k)
-        top_rrf = sorted(rrf_scores, key=rrf_scores.get, reverse=True)[:request.k]
-        results = []
-        for idx in top_rrf:
-=======
         top_rrf = sorted(rrf_scores, key=rrf_scores.get, reverse=True)[:request.k*2]
         seen_chunk_ids = set()
         results = []
@@ -505,18 +439,14 @@
             if chunk_id in seen_chunk_ids:
                 continue
             seen_chunk_ids.add(chunk_id)
->>>>>>> c7bc64d5
             results.append(RetrieveResult(
                 text=texts[idx],
                 embedding=embeddings[idx],
                 metadata=metadatas[idx],
                 similarity_score=float(rrf_scores[idx])
             ))
-<<<<<<< HEAD
-=======
             if len(results) >= request.k:
                 break
->>>>>>> c7bc64d5
 
         return RetrieveResponse(
             results=results,
