from typing import List, Optional
from enum import Enum
from sqlalchemy.orm import Session
from sqlalchemy import text
import logging
<<<<<<< HEAD
import numpy as np
import pymorphy2
=======
>>>>>>> 7a774b21

from ..schemas.requests import RetrieveRequest
from ..schemas.responses import RetrieveResponse, RetrieveResult, DocumentMetadata
from ..models.database import Rule, RuleChunk
from .embedding_service import embedding_service

logger = logging.getLogger(__name__)


class DistanceFunction(Enum):
    """Supported distance functions for similarity search"""
    COSINE = "cosine"
    L2 = "l2"
    INNER_PRODUCT = "inner_product"


class RetrievalService:
    """Service for basic distance-based document retrieval"""
    
    def __init__(self, default_distance_function: DistanceFunction = DistanceFunction.COSINE):
        self.default_distance_function = default_distance_function
    
    async def retrieve_rules(
        self,
        request: RetrieveRequest,
        db: Session,
        distance_function: Optional[DistanceFunction] = None
    ) -> RetrieveResponse:
        """
        Retrieve k unique rules based on query using distance-based similarity
        
        This method returns the k most relevant unique rules by finding the best
        chunk for each rule and then selecting the top k rules.
        
        Args:
            request: RetrieveRequest containing query and k
            db: Database session
            distance_function: Distance function to use (defaults to instance default)
            
        Returns:
            RetrieveResponse with k unique rules and their best matching chunks
        """
        if distance_function is None:
            distance_function = self.default_distance_function
            
        logger.info(f"Retrieving {request.k} unique rules for query: '{request.query[:100]}...' using {distance_function.value}")
        
        try:
            # Generate embedding for the query
            query_embedding = embedding_service.encode_to_list(request.query)
            
            # Convert to PostgreSQL array format for querying
            query_vector = f"[{','.join(map(str, query_embedding))}]"
            
            # Build the similarity query based on distance function
            distance_query = self._build_distance_query(distance_function, query_vector)
            
            # Execute similarity search to get best chunk per rule, then top k rules
            sql_query = text(f"""
                WITH rule_best_chunks AS (
                    SELECT DISTINCT ON (r.rule_id)
                        rc.chunk_id,
                        r.rule_id,
                        r.file,
                        r.rule_number,
                        r.rule_title,
                        r.rule_text,
                        r.section_title,
                        r.chapter_title,
                        r.start_char,
                        r.end_char,
                        r.text_length,
                        rc.embedding,
                        {distance_query} as similarity_score
                    FROM rule_chunks rc
                    JOIN rules r ON rc.rule_id = r.rule_id
                    WHERE rc.embedding IS NOT NULL
                    ORDER BY r.rule_id, similarity_score {"ASC" if distance_function == DistanceFunction.L2 else "DESC"}
                )
                SELECT *
                FROM rule_best_chunks
                ORDER BY similarity_score {"ASC" if distance_function == DistanceFunction.L2 else "DESC"}
                LIMIT :k
            """)
            
            result = db.execute(sql_query, {"k": request.k})
            rows = result.fetchall()
            
            # Convert results to response format
            results = []
            for row in rows:
                # Convert embedding from database format to list
                embedding_list = self._parse_embedding(row.embedding)
                
                # Create metadata object
                metadata = DocumentMetadata(
                    file_name=row.file,
                    rule_number=row.rule_number,
                    rule_title=row.rule_title,
                    section_title=row.section_title,
                    chapter_title=row.chapter_title,
                    start_char=row.start_char,
                    end_char=row.end_char,
                    text_length=row.text_length
                )
                
                # Create result object
                retrieve_result = RetrieveResult(
                    text=row.rule_text,
                    embedding=embedding_list,
                    metadata=metadata,
                    similarity_score=float(row.similarity_score)
                )
                
                results.append(retrieve_result)
            
            return RetrieveResponse(
                results=results,
                total_results=len(results),
                query=request.query,
                distance_function=distance_function.value
            )
            
        except Exception as e:
            logger.error(f"Error in retrieve_rules: {e}")
            raise

    async def retrieve_documents(
        self, 
        request: RetrieveRequest, 
        db: Session,
        distance_function: Optional[DistanceFunction] = None
    ) -> RetrieveResponse:
        """
        Retrieve relevant documents based on query using distance-based similarity
        
        Args:
            request: RetrieveRequest containing query and k
            db: Database session
            distance_function: Distance function to use (defaults to instance default)
            
        Returns:
            RetrieveResponse with results including metadata and similarity scores
        """
        if distance_function is None:
            distance_function = self.default_distance_function
            
        logger.info(f"Retrieving documents for query: '{request.query[:100]}...' using {distance_function.value}")
        
        try:
            # Generate embedding for the query
            query_embedding = embedding_service.encode_to_list(request.query)
            
            # Convert to PostgreSQL array format for querying
            query_vector = f"[{','.join(map(str, query_embedding))}]"
            
            # Build the similarity query based on distance function
            distance_query = self._build_distance_query(distance_function, query_vector)
            
            # Execute the similarity search
            sql_query = text(f"""
                SELECT 
                    rc.chunk_id,
                    r.file,
                    r.rule_number,
                    r.rule_title,
                    rc.chunk_text,
                    r.section_title,
                    r.chapter_title,
                    rc.chunk_char_start,
                    rc.chunk_char_end,
                    (rc.chunk_char_end - rc.chunk_char_start) as text_length,
                    rc.embedding,
                    {distance_query} as similarity_score
                FROM rule_chunks rc
                JOIN rules r ON rc.rule_id = r.rule_id
                WHERE rc.embedding IS NOT NULL
                ORDER BY similarity_score {"ASC" if distance_function == DistanceFunction.L2 else "DESC"}
                LIMIT :k
            """)
            
            result = db.execute(sql_query, {"k": request.k})
            rows = result.fetchall()
            
            # Convert results to response format
            results = []
            for row in rows:
                # Convert embedding from database format to list
                embedding_list = self._parse_embedding(row.embedding)
                
                # Create metadata object
                metadata = DocumentMetadata(
                    file_name=row.file,
                    rule_number=row.rule_number,
                    rule_title=row.rule_title,
                    section_title=row.section_title,
                    chapter_title=row.chapter_title,
                    start_char=row.chunk_char_start,
                    end_char=row.chunk_char_end,
                    text_length=row.text_length
                )
                
                # Create result object
                retrieve_result = RetrieveResult(
                    text=row.chunk_text,
                    embedding=embedding_list,
                    metadata=metadata,
                    similarity_score=float(row.similarity_score)
                )
                
                results.append(retrieve_result)
            
            return RetrieveResponse(
                results=results,
                total_results=len(results),
                query=request.query,
                distance_function=distance_function.value
            )
            
        except Exception as e:
            logger.error(f"Error in retrieve_documents: {e}")
            raise
    
    def _build_distance_query(self, distance_function: DistanceFunction, query_vector: str) -> str:
        """Build the distance query based on the selected function"""
        if distance_function == DistanceFunction.COSINE:
            return f"(1 - (embedding <=> '{query_vector}'))"
        elif distance_function == DistanceFunction.L2:
            return f"(embedding <-> '{query_vector}')"
        elif distance_function == DistanceFunction.INNER_PRODUCT:
            return f"((embedding <#> '{query_vector}') * -1)"
        else:
            raise ValueError(f"Unsupported distance function: {distance_function}")
    
    def _parse_embedding(self, embedding_raw) -> List[float]:
        """Parse embedding from database format to list of floats"""
        if embedding_raw is None:
            return []
        
        # Handle different possible formats
        if isinstance(embedding_raw, list):
            return [float(x) for x in embedding_raw]
        elif isinstance(embedding_raw, str):
            # Remove brackets and split by comma
            clean_str = embedding_raw.strip('[]')
            return [float(x.strip()) for x in clean_str.split(',')]
        else:
            # Try to convert directly
            try:
                return [float(x) for x in embedding_raw]
            except (TypeError, ValueError):
                logger.warning(f"Could not parse embedding: {type(embedding_raw)}")
                return []
    
    def set_distance_function(self, distance_function: DistanceFunction):
        """Change the default distance function"""
        self.default_distance_function = distance_function
        logger.info(f"Distance function changed to: {distance_function.value}")

    def get_all_embeddings_and_labels(self, db: Session):
        """
        Retrieve all embeddings and their file_name labels from the rule_chunks table.
        Returns:
            embeddings: List[List[float]]
            labels: List[str]
        """
        chunks = db.query(RuleChunk).join(Rule).filter(RuleChunk.embedding != None).all()
        embeddings = []
        labels = []
        for chunk in chunks:
            emb = self._parse_embedding(chunk.embedding)
            if emb:
                embeddings.append(emb)
                labels.append(chunk.rule.file or f"chunk_{chunk.chunk_id}")
        return embeddings, labels

    async def retrieve_rules_rrf(
        self,
        request: RetrieveRequest,
        db: Session,
        distance_function: Optional[DistanceFunction] = None,
        c: int = 60
    ) -> RetrieveResponse:
        """
        Hybrid retrieval: BM25+vector+RRF for unique rules (articles).
        Returns top-k most relevant unique rules (full article text).
        """
        chunks = db.query(RuleChunk).join(Rule).filter(RuleChunk.embedding != None).all()
        texts = [c.chunk_text for c in chunks]
        ids = [c.chunk_id for c in chunks]
        embeddings = [self._parse_embedding(c.embedding) for c in chunks]

        def preprocess(text):
            tokens = [w for w in text.lower().split() if w.isalpha()]
            return tokens
        corpus = [preprocess(text) for text in texts]
        bm25 = BM25(corpus)
        query_tokens = preprocess(request.query)
        bm25_scores = bm25.get_scores(query_tokens)
        bm25_ranked = sorted(range(len(bm25_scores)), key=lambda i: bm25_scores[i], reverse=True)

        vector_k = min(max(request.k, 30), 20)
        vector_request = RetrieveRequest(
            query=request.query,
            k=vector_k,
            distance_function=request.distance_function or "cosine"
        )
        vector_response = await self.retrieve_documents(vector_request, db, distance_function)
        chunk_id_to_idx = {c.chunk_id: i for i, c in enumerate(chunks)}
        vector_ranked = []
        for result in vector_response.results:
            idx = chunk_id_to_idx.get(result.metadata.start_char)
            if idx is not None:
                vector_ranked.append(idx)

        def rrf(idx, ranked_list):
            try:
                return ranked_list.index(idx)
            except ValueError:
                return len(ranked_list)

        rrf_scores = {}
        for i in range(len(ids)):
            rv = rrf(i, vector_ranked)
            rf = rrf(i, bm25_ranked)
            rrf_scores[i] = 1/(c + rv) + 1/(c + rf)

        top_rrf = sorted(rrf_scores, key=rrf_scores.get, reverse=True)[:request.k*2]
        seen_rule_ids = set()
        results = []
        for idx in top_rrf:
            chunk = chunks[idx]
            rule_id = chunk.rule_id
            if rule_id in seen_rule_ids:
                continue
            seen_rule_ids.add(rule_id)
            rule_text = chunk.rule.rule_text if hasattr(chunk.rule, 'rule_text') else ''
            metadata = DocumentMetadata(
                file_name=chunk.rule.file,
                rule_number=chunk.rule.rule_number,
                rule_title=chunk.rule.rule_title,
                section_title=chunk.rule.section_title,
                chapter_title=chunk.rule.chapter_title,
                start_char=chunk.rule.start_char if hasattr(chunk.rule, 'start_char') else None,
                end_char=chunk.rule.end_char if hasattr(chunk.rule, 'end_char') else None,
                text_length=chunk.rule.text_length if hasattr(chunk.rule, 'text_length') else None
            )
            results.append(RetrieveResult(
                text=rule_text,
                embedding=embeddings[idx],
                metadata=metadata,
                similarity_score=float(rrf_scores[idx])
            ))
            if len(results) >= request.k:
                break

        return RetrieveResponse(
            results=results,
            total_results=len(results),
            query=request.query,
            distance_function=f'rrf_bm25+vector'
        )

    async def retrieve_chunks_rrf(
        self,
        request: RetrieveRequest,
        db: Session,
        distance_function: Optional[DistanceFunction] = None,
        c: int = 60
    ) -> RetrieveResponse:
        """
        Hybrid retrieval: BM25+vector+RRF for unique chunks.
        Returns top-k most relevant unique chunks (chunk_text).
        """
        chunks = db.query(RuleChunk).join(Rule).filter(RuleChunk.embedding != None).all()
        texts = [c.chunk_text for c in chunks]
        ids = [c.chunk_id for c in chunks]
        metadatas = [
            DocumentMetadata(
                file_name=c.rule.file,
                rule_number=c.rule.rule_number,
                rule_title=c.rule.rule_title,
                section_title=c.rule.section_title,
                chapter_title=c.rule.chapter_title,
                start_char=c.chunk_char_start,
                end_char=c.chunk_char_end,
                text_length=(c.chunk_char_end - c.chunk_char_start)
            ) for c in chunks
        ]
        embeddings = [self._parse_embedding(c.embedding) for c in chunks]

        def preprocess(text):
            tokens = [w for w in text.lower().split() if w.isalpha()]
            return tokens
        corpus = [preprocess(text) for text in texts]
        bm25 = BM25(corpus)
        query_tokens = preprocess(request.query)
        bm25_scores = bm25.get_scores(query_tokens)
        bm25_ranked = sorted(range(len(bm25_scores)), key=lambda i: bm25_scores[i], reverse=True)

        vector_k = min(max(request.k, 30), 20)
        vector_request = RetrieveRequest(
            query=request.query,
            k=vector_k,
            distance_function=request.distance_function or "cosine"
        )
        vector_response = await self.retrieve_documents(vector_request, db, distance_function)
        chunk_id_to_idx = {c.chunk_id: i for i, c in enumerate(chunks)}
        vector_ranked = []
        for result in vector_response.results:
            idx = chunk_id_to_idx.get(result.metadata.start_char)
            if idx is not None:
                vector_ranked.append(idx)

        def rrf(idx, ranked_list):
            try:
                return ranked_list.index(idx)
            except ValueError:
                return len(ranked_list)

        rrf_scores = {}
        for i in range(len(ids)):
            rv = rrf(i, vector_ranked)
            rf = rrf(i, bm25_ranked)
            rrf_scores[i] = 1/(c + rv) + 1/(c + rf)

        top_rrf = sorted(rrf_scores, key=rrf_scores.get, reverse=True)[:request.k*2]
        seen_chunk_ids = set()
        results = []
        for idx in top_rrf:
            chunk_id = ids[idx]
            if chunk_id in seen_chunk_ids:
                continue
            seen_chunk_ids.add(chunk_id)
            results.append(RetrieveResult(
                text=texts[idx],
                embedding=embeddings[idx],
                metadata=metadatas[idx],
                similarity_score=float(rrf_scores[idx])
            ))
            if len(results) >= request.k:
                break

        return RetrieveResponse(
            results=results,
            total_results=len(results),
            query=request.query,
            distance_function=f'rrf_bm25+vector'
        )


# Global retrieval service instance
retrieval_service = RetrievalService() 

# --- Pure Python BM25 implementation ---
import math
from collections import Counter, defaultdict

class BM25:
    def __init__(self, corpus, k1=1.5, b=0.75):
        self.corpus = corpus
        self.k1 = k1
        self.b = b
        self.N = len(corpus)
        self.avgdl = sum(len(doc) for doc in corpus) / self.N if self.N > 0 else 0
        self.doc_freqs = []
        self.idf = {}
        self.doc_len = []
        self._initialize()

    def _initialize(self):
        df = defaultdict(int)
        for document in self.corpus:
            frequencies = Counter(document)
            self.doc_freqs.append(frequencies)
            self.doc_len.append(len(document))
            for word in frequencies:
                df[word] += 1
        for word, freq in df.items():
            self.idf[word] = math.log(1 + (self.N - freq + 0.5) / (freq + 0.5))

    def get_scores(self, query):
        scores = []
        for idx, document in enumerate(self.corpus):
            score = 0.0
            doc_freq = self.doc_freqs[idx]
            dl = self.doc_len[idx]
            for word in query:
                if word not in doc_freq:
                    continue
                idf = self.idf.get(word, 0)
                tf = doc_freq[word]
                denom = tf + self.k1 * (1 - self.b + self.b * dl / self.avgdl)
                score += idf * (tf * (self.k1 + 1)) / denom
            scores.append(score)
        return scores <|MERGE_RESOLUTION|>--- conflicted
+++ resolved
@@ -3,11 +3,6 @@
 from sqlalchemy.orm import Session
 from sqlalchemy import text
 import logging
-<<<<<<< HEAD
-import numpy as np
-import pymorphy2
-=======
->>>>>>> 7a774b21
 
 from ..schemas.requests import RetrieveRequest
 from ..schemas.responses import RetrieveResponse, RetrieveResult, DocumentMetadata
