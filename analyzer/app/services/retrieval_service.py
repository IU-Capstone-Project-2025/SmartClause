--- conflicted
+++ resolved
@@ -1,20 +1,13 @@
-<<<<<<< HEAD
-from typing import List, Optional
-=======
 from typing import List, Optional, Tuple, Dict
->>>>>>> d2724d10
 from enum import Enum
 from sqlalchemy.orm import Session
 from sqlalchemy import text
 import logging
-<<<<<<< HEAD
-=======
 import time
 import nltk
 from nltk.tokenize import word_tokenize
 from nltk.corpus import stopwords
 
->>>>>>> d2724d10
 
 from ..schemas.requests import RetrieveRequest
 from ..schemas.responses import RetrieveResponse, RetrieveResult, DocumentMetadata
