--- conflicted
+++ resolved
@@ -46,12 +46,8 @@
 CREATE INDEX IF NOT EXISTS rules_file_idx ON rules (file);
 CREATE INDEX IF NOT EXISTS rule_chunks_rule_id_idx ON rule_chunks (rule_id);
 CREATE INDEX IF NOT EXISTS rule_chunks_chunk_number_idx ON rule_chunks (rule_id, chunk_number);
-<<<<<<< HEAD
-CREATE INDEX IF NOT EXISTS analysis_results_document_id_idx ON analysis_results (document_id);
-=======
 
 -- Indexes for analysis results
 CREATE INDEX IF NOT EXISTS analysis_results_document_id_idx ON analysis_results (document_id);
 CREATE INDEX IF NOT EXISTS analysis_results_user_id_idx ON analysis_results (user_id);
-CREATE INDEX IF NOT EXISTS analysis_results_document_user_idx ON analysis_results (document_id, user_id); 
->>>>>>> 1bbe3a89
+CREATE INDEX IF NOT EXISTS analysis_results_document_user_idx ON analysis_results (document_id, user_id); 